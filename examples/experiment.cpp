/*
  Main program for using ImplementationComparator to compare LookUpTable and Direct
  Evaluation performance.

  Usage:
      ./experiment <tableMin> <tableMax> <tableTol> <nExperiments> <nEvals> <seed>
 */

#include "func.hpp"

#include "chaste_log_function.hpp"

/*
  func.hpp contains the following:
  - func is used to pass into LookupTable for initialization (generality)
  - FUNC(x) macro can be used to avoid as much overhead as possible in direct
    evaluations, but loses the direct
*/

#include <iostream>

void print_usage()
{
  std::cout << "Usage:" << std::endl
	    << "    ./experiment <tableMin> <tableMax> <tableTol> <nExperiments> <nEvals> <seed>"
	    << std::endl;
}

//---------------------------------------------------------------------------->>
int main(int argc, char* argv[])
{

  using namespace std;

  if (argc < 7) {
      print_usage();
      exit(0);
  }

  double tableMin     = std::stod(argv[1]);
  double tableMax     = std::stod(argv[2]);
  double tableTol     = std::stod(argv[3]);
  int    nExperiments = std::stod(argv[4]);
  int    nEvals       = std::stoi(argv[5]);
  unsigned int seed   = std::stoi(argv[6]);

  FunctionContainer<double> func_container{SET_F(MyFunction,double)};
<<<<<<< HEAD
  double stepSize;
=======

  LookupTableFactory<double> factory;
>>>>>>> bac5a7bb

  /* Check which implementations are available */
  std::cout << "# Registered uniform tables: \n#  ";
  for (auto it : factory.get_registered_keys() ) {
    std::cout << it << "\n#  ";
  }
  std::cout << "\n";

  /* Fill in the implementations */
  std::vector<unique_ptr<EvaluationImplementation<double>>> impls;

  /* Which LUT implementations to use */
  std::vector<std::string> implNames {
    "UniformArmadilloPrecomputedInterpolationTable<4>",
    "UniformArmadilloPrecomputedInterpolationTable<5>",
    "UniformArmadilloPrecomputedInterpolationTable<6>",
    "UniformArmadilloPrecomputedInterpolationTable<7>",
<<<<<<< HEAD
=======
    // "UniformConstantTaylorTable",
>>>>>>> bac5a7bb
    "UniformCubicHermiteTable",
    "UniformCubicPrecomputedInterpolationTable",
    "UniformCubicTaylorTable",
    "UniformLinearInterpolationTable",
    "UniformLinearPrecomputedInterpolationTable",
    "UniformLinearTaylorTable",
    "UniformQuadraticPrecomputedInterpolationTable",
<<<<<<< HEAD
    "UniformQuadraticTaylorTable"
=======
    "UniformQuadraticTaylorTable",
  };

  std::vector<std::string> padeNames {
    "UniformPadeTable<1,1>",
    "UniformPadeTable<2,1>",
    "UniformPadeTable<3,1>",
    "UniformPadeTable<4,1>",
    "UniformPadeTable<5,1>",
    "UniformPadeTable<6,1>",
    "UniformPadeTable<2,2>",
    "UniformPadeTable<3,2>",
    "UniformPadeTable<4,2>",
    "UniformPadeTable<5,2>",
    "UniformPadeTable<3,3>",
    "UniformPadeTable<4,3>",
>>>>>>> bac5a7bb
  };

  UniformLookupTableGenerator<double> gen(&func_container, tableMin, tableMax);

  impls.emplace_back(unique_ptr<EvaluationImplementation<double>>(new DirectEvaluation<double>(&func_container,tableMin,tableMax)));
  for (auto itName : implNames) {
    cerr << "Building " << itName << " ..." << endl; 
    impls.emplace_back(gen.generate_by_tol(itName,tableTol));
  }
<<<<<<< HEAD
=======

  //add a composite table. The generator doesn't converge with mid = the root
  //and also this is far too specific for this experiment.
  //double mid = exp(7.7/13.0287)+1;

  //cout << "Building composite" << " ..." << endl;
  //impls.emplace_back(unique_ptr<EvaluationImplementation<double>>(
  //      new CompositeLookupTable<double>(&func_container,
  //        {"UniformCubicPrecomputedInterpolationTable", "UniformCubicPrecomputedInterpolationTable"}, // names
  //        {0.01, 0.1}, // stepsizes
  //        { // special points
  //          {tableMin,              MyFunction(tableMin)},
  //          {(tableMin+tableMax)/2, MyFunction((tableMin+tableMax)/2)},
  //          {tableMax,              MyFunction(tableMax)}
  //        }
  //      )));
>>>>>>> bac5a7bb

  cout << "Running timings ..." << endl;

  ImplementationComparator<double> implCompare(impls, nEvals, seed);
  implCompare.run_timings(nExperiments);

  /* Summarize the results */
  cout << "# Function:  " << FUNCNAME << endl;
  cout << "# Range:      (" << tableMin << "," << tableMax << ")" << endl;

  implCompare.compute_timing_statistics();
  implCompare.sort_timings("max");
  implCompare.print_summary(std::cout);

  return 0;
}<|MERGE_RESOLUTION|>--- conflicted
+++ resolved
@@ -45,12 +45,8 @@
   unsigned int seed   = std::stoi(argv[6]);
 
   FunctionContainer<double> func_container{SET_F(MyFunction,double)};
-<<<<<<< HEAD
-  double stepSize;
-=======
 
   LookupTableFactory<double> factory;
->>>>>>> bac5a7bb
 
   /* Check which implementations are available */
   std::cout << "# Registered uniform tables: \n#  ";
@@ -68,10 +64,7 @@
     "UniformArmadilloPrecomputedInterpolationTable<5>",
     "UniformArmadilloPrecomputedInterpolationTable<6>",
     "UniformArmadilloPrecomputedInterpolationTable<7>",
-<<<<<<< HEAD
-=======
     // "UniformConstantTaylorTable",
->>>>>>> bac5a7bb
     "UniformCubicHermiteTable",
     "UniformCubicPrecomputedInterpolationTable",
     "UniformCubicTaylorTable",
@@ -79,9 +72,6 @@
     "UniformLinearPrecomputedInterpolationTable",
     "UniformLinearTaylorTable",
     "UniformQuadraticPrecomputedInterpolationTable",
-<<<<<<< HEAD
-    "UniformQuadraticTaylorTable"
-=======
     "UniformQuadraticTaylorTable",
   };
 
@@ -98,35 +88,15 @@
     "UniformPadeTable<5,2>",
     "UniformPadeTable<3,3>",
     "UniformPadeTable<4,3>",
->>>>>>> bac5a7bb
   };
 
   UniformLookupTableGenerator<double> gen(&func_container, tableMin, tableMax);
 
   impls.emplace_back(unique_ptr<EvaluationImplementation<double>>(new DirectEvaluation<double>(&func_container,tableMin,tableMax)));
   for (auto itName : implNames) {
-    cerr << "Building " << itName << " ..." << endl; 
+    cerr << "Building " << itName << " ..." << endl;
     impls.emplace_back(gen.generate_by_tol(itName,tableTol));
   }
-<<<<<<< HEAD
-=======
-
-  //add a composite table. The generator doesn't converge with mid = the root
-  //and also this is far too specific for this experiment.
-  //double mid = exp(7.7/13.0287)+1;
-
-  //cout << "Building composite" << " ..." << endl;
-  //impls.emplace_back(unique_ptr<EvaluationImplementation<double>>(
-  //      new CompositeLookupTable<double>(&func_container,
-  //        {"UniformCubicPrecomputedInterpolationTable", "UniformCubicPrecomputedInterpolationTable"}, // names
-  //        {0.01, 0.1}, // stepsizes
-  //        { // special points
-  //          {tableMin,              MyFunction(tableMin)},
-  //          {(tableMin+tableMax)/2, MyFunction((tableMin+tableMax)/2)},
-  //          {tableMax,              MyFunction(tableMax)}
-  //        }
-  //      )));
->>>>>>> bac5a7bb
 
   cout << "Running timings ..." << endl;
 
