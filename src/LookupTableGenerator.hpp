--- conflicted
+++ resolved
@@ -18,12 +18,9 @@
 */
 #pragma once
 #include "LookupTable.hpp"
-<<<<<<< HEAD
+#include "LookupTableFactory.hpp"
 #include "config.hpp" // FUNC_USE_QUADMATH, FUNC_USE_BOOST
-=======
-#include "LookupTableFactory.hpp"
-#include "config.hpp" // FUNC_USE_QUADMATH
->>>>>>> 4ec81044
+
 #include <iostream>
 #include <memory>
 #include <limits>
@@ -52,6 +49,7 @@
   FunctionContainer<IN_TYPE,OUT_TYPE> *mp_func_container;
 
   LookupTableFactory<IN_TYPE,OUT_TYPE> factory;
+  LookupTableFactory<IN_TYPE,OUT_TYPE,std::string> str_factory;
 
   IN_TYPE m_min;
   IN_TYPE m_max;
@@ -87,7 +85,7 @@
       tableKey = jsonStats["name"].get<std::string>();
     }
     // MetaTable will check that tableKey actually matches the name in filename!
-    return LookupTableFactory<IN_TYPE,OUT_TYPE,std::string>::Create(tableKey, mp_func_container, filename);
+    return str_factory.create(tableKey, mp_func_container, filename);
   }
 
   /* A wrapper for the LookupTableFactory */
@@ -106,26 +104,14 @@
     par.minArg = m_min;
     par.maxArg = m_max;
     par.stepSize = stepSize;
-<<<<<<< HEAD
-
-    auto lut = LookupTableFactory<IN_TYPE,OUT_TYPE>::Create(tableKey, mp_func_container, par);
+
+    auto lut = factory.create(tableKey, mp_func_container, par);
     if(filename != ""){
       std::ofstream out_file(filename);
       lut->print_details_json(out_file);
     }
     return lut;
 #endif
-=======
-    return factory.create(tableKey, mp_func_container, par);
-#endif
-  }
-
-  /* A wrapper for the LookupTableFactory templated on a string that can build tables from a file */
-  // TODO remove table key argument
-  std::unique_ptr<LookupTable<IN_TYPE,OUT_TYPE>> generate_by_file(std::string tableKey, std::string filename)
-  {
-    return factory.create(tableKey, mp_func_container, filename);
->>>>>>> 4ec81044
   }
 
   /* Generate a table that is accurate to desiredTolerance */
@@ -270,16 +256,12 @@
      (assuming linear relationship of num_intervals to size */
   par1.stepSize = 1.0/((double)((N2-N1)*(desiredSize-size1)/(size2-size1) + N1));
 
-<<<<<<< HEAD
-  auto lut = LookupTableFactory<IN_TYPE,OUT_TYPE>::Create(tableKey, mp_func_container, par1);
+  auto lut = factory.create(tableKey, mp_func_container, par1);
   if(filename != ""){
     std::ofstream out_file(filename);
     lut->print_details_json(out_file);
   }
   return lut;
-=======
-  return factory.create(tableKey, mp_func_container, par1);
->>>>>>> 4ec81044
 #endif
 }
 
@@ -385,8 +367,6 @@
   */
   using namespace boost::math::tools;
 
-  IN_TYPE factor = 2; // Mult/divide factor for bracket expansion when searching.
-  bool is_rising = 1; // The error curve should always be rising
   int digits = std::numeric_limits<double>::digits;  // Maximum possible binary digits accuracy for type T.
   // Some fraction of digits is used to control how accurate to try to make the result.
   int get_digits = digits-30;  // We have to have a non-zero interval at each step, so
@@ -404,6 +384,8 @@
     - Unfortunately, still have to watch out for stepsizes larger than the table range
     so we can't just use bracket_and_solve_root
   */
+  //IN_TYPE factor = 2; // Mult/divide factor for bracket expansion when searching.
+  //bool is_rising = 1; // The error curve should always be rising
   //std::pair<IN_TYPE, IN_TYPE> r = bracket_and_solve_root(g, stepSize, factor, is_rising, tol, it);
 
   /* f(m_max-m_min) - desiredTolerance > 0 otherwise we would've quit at the start of this function 
@@ -412,16 +394,12 @@
 
   /* Save and return the implementation with the desired stepSize */
   par.stepSize = r.first;
-<<<<<<< HEAD
-  auto lut = LookupTableFactory<IN_TYPE,OUT_TYPE>::Create(tableKey,mp_func_container,par);
+  auto lut = factory.create(tableKey,mp_func_container,par);
   if(filename != ""){
     std::ofstream out_file(filename);
     lut->print_details_json(out_file);
   }
   return lut;
-=======
-  return factory.create(tableKey,mp_func_container,par);
->>>>>>> 4ec81044
 #endif
 }
 
