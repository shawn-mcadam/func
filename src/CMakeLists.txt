--- conflicted
+++ resolved
@@ -16,12 +16,6 @@
   list(APPEND func_link_quadmath ${QUADMATH_LIBRARIES} )
 endif()
 
-# dev option limits our lookup table factory so each
-# compilation error only shows up once rather than 4-6 times
-if(USE_SMALL_REGISTRY)
-  file(APPEND config.hpp "#define FUNC_USE_SMALL_REGISTRY\n")
-endif()
-
 if(USE_ARMADILLO)
   # link with Armadillo add all the table types that use Armadillo
   list(APPEND func_include_dirs ${ARMADILLO_INCLUDE_DIR})
@@ -36,6 +30,7 @@
 # TODO: Separate out table types again (parallel builds)
 # TODO: Re-add default lib builds for: double,double  ... float,float ... etc
 #       - maybe by forcing UniformLookupTableGenerator<TIN,TOUT> builds?
+#       - Registering each different numeric/grid type should be done in parallel
 file(GLOB func_src table_types/Registrar*.cpp)
 # Add to include directory
 # TODO: Re-add func_impls as its own separate library (again, parallel builds)
@@ -53,12 +48,8 @@
 ImplementationComparator.hpp;RngInterface.hpp;StdRng.hpp;Timer.hpp;\
 json.hpp;\
 FailureProofTable.hpp;CompositeLookupTable.hpp;\
-<<<<<<< HEAD
 TransferFunctionSinh.hpp;\
-=======
-TransferFunctionInterface.hpp;TransferFunctionSinh.hpp;\
 LookupTableFactory.hpp;\
->>>>>>> 4ec81044
 LookupTableGenerator.hpp;\
 table_types/TableIncludes.hpp;\
 table_types/LookupTable.hpp;\
