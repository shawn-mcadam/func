/*
  Accepts an array of polynomial coefficients.
  We only mandate that a TransferFunction is a monotonically increasing
  cubic polynomial, and the table hash must be baked into those coefficients.
  For example, it initializes itself the identity transfer function which
  is the linear polynomial with coefs {-m_minArg/m_stepSize,1/m_stepSize,0,0}.

  If this class is given a function container then it will use
  Boost's automatic differentiation to generate a cubic monotone Hermite
  interpolating polynomial which will be a decent TransferFunction.

  Given a function f and its domain [a,b], build a pair of functions
  g: [a,b] -> [a,b] and it's inverse g^{-1}.
  g is formally defined as
    g(x) = a + \frac{b-a}{c}\int_a^x\frac{dt}{\sqrt{1+[f'(t)]^2}}.
  where c = \int_a^b\frac{dt}{\sqrt{1+[f'(t)]^2}}.
  g_inv has to be fast so we approximate is as a monotone Hermite
  cubic polynomial and then rebuilt g as g_inv^{-1} using
  a Newton's method/ bisection mix.

Notes:
  - We seem to get better grids if f' is largest near the endpoints [a,b].
    If f' is largest near the middle of an interval (eg e^{-x^2} when a<-3 and b>3)
    then that information is largely ignored.
  - We need Boost version 1.71.0 or newer to generate a candidate transfer function.
    Boost is not required if TransferFunctionSinh is given pre-generated coefficients.
 */
#pragma once
#include "config.hpp" // FUNC_USE_BOOST
#include <cmath> // sqrt
#include <limits> // std::numeric_limits<T>::digits
#include <array> // std::array
#include <utility> // std::pair

#include "FunctionContainer.hpp"

#ifdef FUNC_USE_BOOST
#define BOOST_MATH_GAUSS_NO_COMPUTE_ON_DEMAND
#include <boost/math/quadrature/gauss_kronrod.hpp> // gauss_kronrod::integrate
#include <boost/math/tools/roots.hpp> // newton_raphson_iterate
#endif


template <typename IN_TYPE>
class TransferFunctionSinh
{
<<<<<<< HEAD
  /* This min, max must be the same as the corresponding table's min and
  max resp. (though note that the table max is not necessarily equal to
  the function's max arg) */
  IN_TYPE m_minArg, m_tableMaxArg;
  IN_TYPE m_stepSize;
=======
  IMPLEMENT_TRANSFER_FUNCTION_INTERFACE(IN_TYPE)
>>>>>>> 4ec81044

  // aligned array of polynomial coefs approximating g_inv
  __attribute__((aligned)) std::array<IN_TYPE,4> m_inv_coefs;

public:
  /* Set m_inv_coefs equal to a vector that is (presumably) either the identity or came from a json file */
  TransferFunctionSinh(IN_TYPE minArg, IN_TYPE tableMaxArg, IN_TYPE stepSize, std::array<IN_TYPE,4> inv_coefs) :
    m_minArg(minArg), m_tableMaxArg(tableMaxArg), m_stepSize(stepSize) { m_inv_coefs = inv_coefs; }

  /* initialize the identity transfer function */
  TransferFunctionSinh(IN_TYPE minArg, IN_TYPE tableMaxArg, IN_TYPE stepSize) :
    TransferFunctionSinh<IN_TYPE>(minArg, tableMaxArg, stepSize, {-minArg/stepSize,1/stepSize,0,0}) {}

  /* Build the coefficients in g_inv */
  template<typename OUT_TYPE>
  TransferFunctionSinh(FunctionContainer<IN_TYPE,OUT_TYPE> *fc,
      IN_TYPE minArg, IN_TYPE tableMaxArg, IN_TYPE stepSize) :
    m_minArg(minArg), m_tableMaxArg(tableMaxArg), m_stepSize(stepSize)
  {
#ifndef FUNC_USE_BOOST
    // Template code is only compiled if the template is instantiated
    // so this will cause a compile time error only when this
    // constructor is called without Boost available:
    static_assert(sizeof(IN_TYPE) != sizeof(IN_TYPE), "Cannot build a nonuniform grid without Boost verion 1.71.0 or higher");
#else
    using boost::math::quadrature::gauss_kronrod;
    using boost::math::differentiation::make_fvar;

    // TODO check that the first derivative is not null
    // build a function to return the first derivative of f
    std::function<OUT_TYPE(IN_TYPE)> f_prime = [fc](IN_TYPE x) -> OUT_TYPE {
      return (fc->autodiff1_func)(make_fvar<IN_TYPE,1>(x)).derivative(1);
    };

    // build the integrand. Notice that it is strictly positive
    std::function<IN_TYPE(IN_TYPE)> integrand = [f_prime](IN_TYPE x) -> IN_TYPE {
          return 1/((IN_TYPE) sqrt(1 + f_prime(x)*f_prime(x)));
        };

    IN_TYPE a = m_minArg;
    IN_TYPE b = m_tableMaxArg;

    // integrate over [a,b] using adaptive quadrature & a default tol of sqrt(epsilon).
    IN_TYPE c = gauss_kronrod<IN_TYPE, 15>::integrate(integrand, a, b);

    // rescale the integrand to map [a,b] -> [a,b]
    std::function<IN_TYPE(IN_TYPE)> g_prime = [integrand,a,b,c](IN_TYPE x) -> IN_TYPE
    {
      return (b-a) * integrand(x)/c;
    };

    // now g(a)=a and g(b)=b so
    // g_inv_prime(a) = 1/g_prime(a) and g_inv_prime(b) = 1/g_prime(b)
    IN_TYPE m0 = 1/g_prime(a);
    IN_TYPE m1 = 1/g_prime(b);

    // ensure monotonicity of the Hermite interpolating polynomial.
    // We already know m0,m1 >= 0
    m0 = (m0 > 3) ? 3 : m0;
    m1 = (m1 > 3) ? 3 : m1;

    // Compute the Hermite interpolating polynomial p for g_inv satisfying
    // p(a)=a, p(b)=b, p'(a)=m0, p'(b)=m1
    // (the symbolic expression was computed with Matlab)
    m_inv_coefs[0] = (a*b*(a + b - a*m1 - b*m0))/(a - b)/(a - b);
    m_inv_coefs[1] = (a*a*m1 - 6*a*b + b*b*m0 + 2*a*b*m0 + 2*a*b*m1)/(a - b)/(a - b);
    m_inv_coefs[2] = -(a*m0 - 3*b - 3*a + 2*a*m1 + 2*b*m0 + b*m1)/(a - b)/(a - b);
    m_inv_coefs[3] = (m0 + m1 - 2)/(a - b)/(a - b);

    /* build the real version of g_inv by encoding the
       underlying table's hash into the transfer function eval. This
       will obfuscate our code, but now the only price of using
       nonuniform tables is an indirection */
    m_inv_coefs[0] = m_inv_coefs[0] - m_minArg;
    for(unsigned int i=0; i<4; i++)
      m_inv_coefs[i] = m_inv_coefs[i] / stepSize;
#endif
  }

  IN_TYPE g_inv(IN_TYPE x)
  {
    // Horner's method
    IN_TYPE sum = 0;
    for (int k=3; k>0; k--)
      sum = x*(m_inv_coefs[k] + sum);
    return sum + m_inv_coefs[0];
  }

  IN_TYPE g_inv_prime(IN_TYPE x)
  {
    // Horner's method
    IN_TYPE sum = 0;
    for (int k=3; k>1; k--)
      sum = x*(k*m_inv_coefs[k] + sum);
    return sum + m_inv_coefs[1];
  }

  /* Use newton-raphson_iteration on g_inv. Recall that each coef in g was divided by h
   * and we subtracted by m_minArg */
  IN_TYPE g(IN_TYPE x)
  {
    // This will have at least 0.9*std::numeric_limits<IN_TYPE>::digits digits of accuracy
    boost::uintmax_t maxit = 55;
    return boost::math::tools::newton_raphson_iterate(
        [this,x](const IN_TYPE z){ return std::make_tuple(g_inv(z) - (x-m_minArg)/m_stepSize, g_inv_prime(z));},
        x,m_minArg, m_tableMaxArg, 0.9*std::numeric_limits<IN_TYPE>::digits, maxit);
  }

  // public access to private vars
  void print_details(std::ostream& out)
  {
    out << "degree 3 monotone Hermite interpolation with polynomial: \n";
    out << std::to_string(m_inv_coefs[3]) << "x^3 + " << std::to_string(m_inv_coefs[2]) << "x^2 + " <<
      std::to_string(m_inv_coefs[1]) << "x + " << std::to_string(m_inv_coefs[0]) << std::endl;
  }

  std::array<IN_TYPE,4> get_coefs() {
    return m_inv_coefs;
  }

  std::pair<IN_TYPE,IN_TYPE> arg_bounds_of_interval(){ return std::make_pair(m_minArg, m_tableMaxArg); }
};<|MERGE_RESOLUTION|>--- conflicted
+++ resolved
@@ -44,15 +44,11 @@
 template <typename IN_TYPE>
 class TransferFunctionSinh
 {
-<<<<<<< HEAD
   /* This min, max must be the same as the corresponding table's min and
   max resp. (though note that the table max is not necessarily equal to
   the function's max arg) */
   IN_TYPE m_minArg, m_tableMaxArg;
   IN_TYPE m_stepSize;
-=======
-  IMPLEMENT_TRANSFER_FUNCTION_INTERFACE(IN_TYPE)
->>>>>>> 4ec81044
 
   // aligned array of polynomial coefs approximating g_inv
   __attribute__((aligned)) std::array<IN_TYPE,4> m_inv_coefs;
