--- conflicted
+++ resolved
@@ -18,12 +18,6 @@
   INHERIT_EVALUATION_IMPL(TIN,TOUT);
   INHERIT_LUT(TIN,TOUT);
   INHERIT_META(TIN,TOUT,1,GT);
-
-<<<<<<< HEAD
-  FUNC_REGISTER_LUT(ConstantTaylorTable);
-=======
-  //TOUT get_table_entry(unsigned int i, unsigned int j) override { return m_table[i].coefs[0]; (void) j; }
->>>>>>> 4ec81044
 
 public:
   ConstantTaylorTable(FunctionContainer<TIN,TOUT> *func_container, LookupTableParameters<TIN> par) :
