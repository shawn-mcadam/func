cmake_minimum_required(VERSION 3.1 FATAL_ERROR)

# Default to "Release" build
set(CMAKE_BUILD_TYPE Release CACHE STRING "Choose the type of build,
# options are: None(CMAKE_CXX_FLAGS or CMAKE_C_FLAGS used) DEBUG RELEASE
# RELWITHDEBINFO MINSIZEREL.")

project(
  FunC
  VERSION 2.0
  DESCRIPTION "Build better lookup tables"
  LANGUAGES CXX)

set(CMAKE_CXX_STANDARD 14)

macro(print_variable var)
  message(STATUS "${var}: ${${var}}")
endmacro()


# cmake will look in our cmake directory for FindXXX.cmake files
list(APPEND CMAKE_MODULE_PATH "${CMAKE_SOURCE_DIR}/cmake/")

# ==== Search for dependencies ====
option(FUNC_USE_BOOST "Use Boost library" ON)
set(MIN_BOOST_VERSION 1.71.0)
# TODO the following line may cause the build to fail if Boost doesn't exist on the user's computer.
# CMake's provided FindBoost might be the problem?
find_package(Boost ${MIN_BOOST_VERSION})

if(FUNC_USE_BOOST)
  if(Boost_FOUND AND NOT (Boost_VERSION VERSION_LESS 1.71.0))
    message(STATUS "Found boost incl: ${Boost_INCLUDE_DIR}")
  else()
    set(FUNC_USE_BOOST OFF)
    message(WARNING "CMake either could not find Boost or the copy of Boost found has version less than 1.71.0. You may still read table data from an existing json file but table generation is severly limited. If you wish to generate any lookup tables then you need a newer version of Boost. Silence this warning by setting -DUSE_BOOST=OFF")
  endif()
else()
  message(STATUS "Not using Boost")
endif()


# Find Armadillo for the degree 4-7 polynomial interpolation and Pade tables
option(FUNC_USE_ARMADILLO "Use Armadillo library" ON)
find_package(Armadillo)

if(FUNC_USE_ARMADILLO)
  if(ARMADILLO_FOUND)
    message(STATUS "Found Armadillo incl: ${ARMADILLO_INCLUDE_DIR}")
    message(STATUS "Armadillo libs to link: ${ARMADILLO_LIBRARIES}")
  else()
    set(FUNC_USE_ARMADILLO OFF)
    message(WARNING "Armadillo was not found. You can read higher order tables or Pade tables from existing json files, but these table types cannot be generated. If you wish to generate higher order tables or pade tables then reconfigure with Armadillo installed. Silence this warning by setting -DUSE_ARMADILLO=OFF")
  endif()
else()
  message(STATUS "Not using Armadillo")
endif()

# use FindQuadmath.cmake so we can write find_package(Quadmath)
# This will mostly just test whether we're compiling with gcc/icpc
<<<<<<< HEAD
# TODO Our LookupTableGenerator is header only so it will only be built in user code.
# It might be nice to give people our FindQuadmath.cmake, but this should be removed
#option(FUNC_USE_QUADMATH "Use quadmath library" ON)
#find_package(Quadmath)
#
#if(FUNC_USE_QUADMATH AND NOT QUADMATH_FOUND)
#  # we'll use long double instead
#  set(FUNC_USE_QUADMATH OFF)
#  message(WARNING "Could not find quadmath. If you wish to use higher accuracy error estimates with the LookupTableGenerator then reconfigure to use the gnu or intel c++ compilers: ie set -DCMAKE_CXX_COMPILER=(g++-XX|icpc) (g++ on MacOS might be an alias for clang++). Silence this warning by setting -DUSE_QUADMATH=OFF")
#endif()

# every class using openmp is header only so this optional dependency can be removed 
=======
# TODO FunC LookupTableGenerator is header only so it will only be built in user code.
# It's nice to give people our FindQuadmath.cmake, but it'd probably be better to
# just use a template for the error-precision
#
# Boost provides the macro BOOST_HAVE_QUADMATH which is only defined if the user has quadmath.
# We should just use that in the future
option(FUNC_USE_QUADMATH "Use quadmath library" ON)
find_package(Quadmath)

if(FUNC_USE_QUADMATH AND NOT QUADMATH_FOUND)
  # we'll use long double instead
  set(FUNC_USE_QUADMATH OFF)
  message(WARNING "Could not find quadmath. If you wish to use higher accuracy error estimates with the LookupTableGenerator then reconfigure to use the gnu or intel c++ compilers: ie set -DCMAKE_CXX_COMPILER=(g++-XX|icpc) (g++ on MacOS might be an alias for clang++). Silence this warning by setting -DUSE_QUADMATH=OFF")
endif()

>>>>>>> 1e5c6a60
option(FUNC_USE_OPENMP "Use OpenMP" ON)
find_package(OpenMP)

#message(STATUS "${OpenMP::OpenMP_CXX}")

if(OpenMP_FOUND)
  message(STATUS "OpenMP lib to incl: ${OpenMP_CXX_LIBRARIES}")
  # TODO this doesn't work anymore
  if(APPLE AND ${CMAKE_VERSION} VERSION_LESS 3.12.0)
    message(WARNING "Must have at least CMake version 3.12 to add openmp to FunC on MacOS")
    set(FUNC_USE_OPENMP OFF)
  endif()
else()
  # TODO maybe use std::lib instead?
  option(FUNC_USE_OPENMP OFF)
endif()

# Any conversions from json type should be done explicitly
set(JSON_ImplicitConversions OFF)

# ==== Generate Source Code ====
# TYPE_PAIRS contains every type we want to use out LUTs with.
# TODO can the average user change TYPE_PAIRS without wanting to cry?
if(NOT DEFINED TYPE_PAIRS)
  message(STATUS "Variable TYPE_PAIRS was not set by user")
  set(TYPE_PAIRS "double,double;float,float;long double,long double")
endif()

# Every classname with whose source we want compiled into libfunc.so for each type_pair
# This is the only file that showed material speedup
set(CLASSNAMES
  LookupTableFactory # .hpp file must contain a line with FUNC_DECLARE_TEMPLATE_AS_EXTERN(classname)
)

# cleanup any source-code that may have been generated in previous cmake runs
set(func_src_dir ${CMAKE_CURRENT_BINARY_DIR}/src)
file(GLOB old_func_src ${func_src_dir}/*.cpp)
if(NOT "${old_func_src}" STREQUAL "")
  file(REMOVE ${old_func_src})
endif()

set(FUNC_DECLARE_TEMPLATE_AS_EXTERN "#define FUNC_DECLARE_TEMPLATE_AS_EXTERN(classname)\\")

foreach(PAIR IN LISTS TYPE_PAIRS)
  set(FUNC_DECLARE_TEMPLATE_AS_EXTERN "${FUNC_DECLARE_TEMPLATE_AS_EXTERN}\n  extern template class classname<${PAIR}>;\\")

  string(REPLACE "," "_to_" FORMAT_PAIR "${PAIR}")
  foreach(CLASSNAME IN LISTS CLASSNAMES)
    configure_file(${PROJECT_SOURCE_DIR}/cmake/src_template.cpp.cmake ${func_src_dir}/${CLASSNAME}_${FORMAT_PAIR}.cpp @ONLY)
  endforeach()
endforeach()

# declare the extern template types and let c++ know what dependencies we found
configure_file(${PROJECT_SOURCE_DIR}/cmake/config.hpp.cmake ${PROJECT_SOURCE_DIR}/include/config.hpp @ONLY)

# Primary source subdirectory
add_subdirectory("include")

# Examples subdirectory
add_subdirectory("examples")

# Summarize compilation flags for quick review on configuration
#macro(print_variable var)
#  message(STATUS "${var}: ${${var}}")
#endmacro()

message(STATUS "CMAKE_BUILD_TYPE: ${CMAKE_BUILD_TYPE}")
message(STATUS "--- Compile and link flags ------------------")
message(STATUS "CMAKE_CXX_FLAGS: ${CMAKE_CXX_FLAGS}")
string(TOLOWER "${CMAKE_BUILD_TYPE}" build_lower)
if(build_lower MATCHES release)
  print_variable(CMAKE_CXX_FLAGS_RELEASE)
elseif(build_lower MATCHES debug)
  print_variable(CMAKE_CXX_FLAGS_DEBUG)
elseif(build_lower MATCHES relwithdebinfo)
  print_variable(CMAKE_CXX_FLAGS_RELWITHDEBINFO)
elseif(build_lower MATCHES minsizerel)
  print_variable(CMAKE_CXX_FLAGS_MINSIZEREL)
endif()

message(STATUS "---------------------------------------------")<|MERGE_RESOLUTION|>--- conflicted
+++ resolved
@@ -56,38 +56,6 @@
   message(STATUS "Not using Armadillo")
 endif()
 
-# use FindQuadmath.cmake so we can write find_package(Quadmath)
-# This will mostly just test whether we're compiling with gcc/icpc
-<<<<<<< HEAD
-# TODO Our LookupTableGenerator is header only so it will only be built in user code.
-# It might be nice to give people our FindQuadmath.cmake, but this should be removed
-#option(FUNC_USE_QUADMATH "Use quadmath library" ON)
-#find_package(Quadmath)
-#
-#if(FUNC_USE_QUADMATH AND NOT QUADMATH_FOUND)
-#  # we'll use long double instead
-#  set(FUNC_USE_QUADMATH OFF)
-#  message(WARNING "Could not find quadmath. If you wish to use higher accuracy error estimates with the LookupTableGenerator then reconfigure to use the gnu or intel c++ compilers: ie set -DCMAKE_CXX_COMPILER=(g++-XX|icpc) (g++ on MacOS might be an alias for clang++). Silence this warning by setting -DUSE_QUADMATH=OFF")
-#endif()
-
-# every class using openmp is header only so this optional dependency can be removed 
-=======
-# TODO FunC LookupTableGenerator is header only so it will only be built in user code.
-# It's nice to give people our FindQuadmath.cmake, but it'd probably be better to
-# just use a template for the error-precision
-#
-# Boost provides the macro BOOST_HAVE_QUADMATH which is only defined if the user has quadmath.
-# We should just use that in the future
-option(FUNC_USE_QUADMATH "Use quadmath library" ON)
-find_package(Quadmath)
-
-if(FUNC_USE_QUADMATH AND NOT QUADMATH_FOUND)
-  # we'll use long double instead
-  set(FUNC_USE_QUADMATH OFF)
-  message(WARNING "Could not find quadmath. If you wish to use higher accuracy error estimates with the LookupTableGenerator then reconfigure to use the gnu or intel c++ compilers: ie set -DCMAKE_CXX_COMPILER=(g++-XX|icpc) (g++ on MacOS might be an alias for clang++). Silence this warning by setting -DUSE_QUADMATH=OFF")
-endif()
-
->>>>>>> 1e5c6a60
 option(FUNC_USE_OPENMP "Use OpenMP" ON)
 find_package(OpenMP)
 
