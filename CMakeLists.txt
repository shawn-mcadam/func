--- conflicted
+++ resolved
@@ -63,10 +63,6 @@
   message(STATUS "OpenMP lib to incl: ${OpenMP_CXX_LIBRARIES}")
   set(OPENMP_CXX_LIBRARIES OpenMP::OpenMP_CXX)
 else()
-<<<<<<< HEAD
-  # maybe use std::lib instead? Probably not worth it because everyone has openmp
-=======
->>>>>>> 9582cc19
   option(FUNC_USE_OPENMP OFF)
 endif()
 
